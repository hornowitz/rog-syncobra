--- conflicted
+++ resolved
@@ -219,7 +219,7 @@
 
     payloads = _extract_stay_open_payloads(instances)
     # Ensure that creation-date based renames are gated by a defined check
-<<<<<<< HEAD
+
     creation_payloads = [payload for payload in payloads if any("${CreationDate" in part for part in payload)]
     assert creation_payloads, "Creation-date rename commands were not queued"
     for payload in creation_payloads:
@@ -229,12 +229,7 @@
             part.startswith('-Filename<${CreationDate;QuickTime:CreationDate;QuickTime:CreateDate}')
             for part in payload
         ), payload
-=======
-    creation_payloads = [payload for payload in payloads if any("${CreationDate}" in part for part in payload)]
-    assert creation_payloads, "Creation-date rename commands were not queued"
-    for payload in creation_payloads:
-        assert any(part == 'defined $CreationDate' for part in payload), payload
->>>>>>> 7bc6b6bf
+
 
     base_payloads = [payload for payload in payloads if any("${CreateDate}_$SubSecTimeOriginal" in part for part in payload)]
     assert base_payloads, "CreateDate rename command missing"
